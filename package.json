<<<<<<< HEAD
{
  "name": "vscode-docker",
  "version": "0.0.2",
  "publisher": "DockerTools",
  "description": "Dockerfile and Docker yaml file support for Visual Studio Code",
  "engines": {
    "vscode": "0.10.x"
  },
  "private": true,
  "repository": {
    "type": "git",
    "url": "https://github.com/Microsoft/vscode-docker.git"
  },
  "activationEvents": [
    "onLanguage:dockerfile",
    "onLanguage:yaml"
  ],
  "main": "./out/dockerExtension",
  "contributes": {
    "snippets": [
      {
        "language": "dockerfile",
        "path": "./snippets/dockerfile.json"
      }
    ]
  },
  "scripts": {
    "vscode:prepublish": "tsc",
    "compile": "node ./node_modules/vscode/bin/compile -watch -p ./"
  },
  "extensionDependencies": [
     "vscode.yaml"
  ],
  "devDependencies": {
    "vscode": "0.10.x"
  }
=======
{
	"name": "vscode-docker",
	"version": "0.0.2",
	"publisher": "DockerTools",
	"description": "Dockerfile and Docker yaml file support for Visual Studio Code",
	"engines": {
		"vscode": "0.10.x"
	},
	"private": true,
	"repository": {
		"type": "git",
		"url": "https://github.com/Microsoft/vscode-docker.git"
	},
	"activationEvents": [
		"onLanguage:dockerfile",
		"onLanguage:yaml"
	],
	"main": "./out/dockerExtension",
	"contributes": {
		"languages": [
			{
				"id": "dockerfile",
				"extensions": [
					".dockerfile"
				],
				"filenames": [
					"Dockerfile",
					"dockerfile"
				],
				"aliases": [
					"Dockerfile"
				]
			},
			{
				"id": "yaml",
				"aliases": [
					"YAML",
					"yaml"
				],
				"extensions": [
					".yml"
				],
				"filenames": [
					"Docker-compose.yml"
				]
			}
		]
	},
	"scripts": {
		"vscode:prepublish": "tsc",
		"compile": "node ./node_modules/vscode/bin/compile -watch -p ./"
	},
	"extensionDependencies": [
		"vscode.docker",
		"vscode.yaml"
	],
	"devDependencies": {
		"vscode": "0.10.x"
	}
>>>>>>> c1a7bcf3
}<|MERGE_RESOLUTION|>--- conflicted
+++ resolved
@@ -1,99 +1,37 @@
-<<<<<<< HEAD
-{
-  "name": "vscode-docker",
-  "version": "0.0.2",
-  "publisher": "DockerTools",
-  "description": "Dockerfile and Docker yaml file support for Visual Studio Code",
-  "engines": {
-    "vscode": "0.10.x"
-  },
-  "private": true,
-  "repository": {
-    "type": "git",
-    "url": "https://github.com/Microsoft/vscode-docker.git"
-  },
-  "activationEvents": [
-    "onLanguage:dockerfile",
-    "onLanguage:yaml"
-  ],
-  "main": "./out/dockerExtension",
-  "contributes": {
-    "snippets": [
-      {
-        "language": "dockerfile",
-        "path": "./snippets/dockerfile.json"
-      }
-    ]
-  },
-  "scripts": {
-    "vscode:prepublish": "tsc",
-    "compile": "node ./node_modules/vscode/bin/compile -watch -p ./"
-  },
-  "extensionDependencies": [
-     "vscode.yaml"
-  ],
-  "devDependencies": {
-    "vscode": "0.10.x"
-  }
-=======
-{
-	"name": "vscode-docker",
-	"version": "0.0.2",
-	"publisher": "DockerTools",
-	"description": "Dockerfile and Docker yaml file support for Visual Studio Code",
-	"engines": {
-		"vscode": "0.10.x"
-	},
-	"private": true,
-	"repository": {
-		"type": "git",
-		"url": "https://github.com/Microsoft/vscode-docker.git"
-	},
-	"activationEvents": [
-		"onLanguage:dockerfile",
-		"onLanguage:yaml"
-	],
-	"main": "./out/dockerExtension",
-	"contributes": {
-		"languages": [
-			{
-				"id": "dockerfile",
-				"extensions": [
-					".dockerfile"
-				],
-				"filenames": [
-					"Dockerfile",
-					"dockerfile"
-				],
-				"aliases": [
-					"Dockerfile"
-				]
-			},
-			{
-				"id": "yaml",
-				"aliases": [
-					"YAML",
-					"yaml"
-				],
-				"extensions": [
-					".yml"
-				],
-				"filenames": [
-					"Docker-compose.yml"
-				]
-			}
-		]
-	},
-	"scripts": {
-		"vscode:prepublish": "tsc",
-		"compile": "node ./node_modules/vscode/bin/compile -watch -p ./"
-	},
-	"extensionDependencies": [
-		"vscode.docker",
-		"vscode.yaml"
-	],
-	"devDependencies": {
-		"vscode": "0.10.x"
-	}
->>>>>>> c1a7bcf3
+{
+  "name": "vscode-docker",
+  "version": "0.0.2",
+  "publisher": "DockerTools",
+  "description": "Dockerfile and Docker yaml file support for Visual Studio Code",
+  "engines": {
+    "vscode": "0.10.x"
+  },
+  "private": true,
+  "repository": {
+    "type": "git",
+    "url": "https://github.com/Microsoft/vscode-docker.git"
+  },
+  "activationEvents": [
+    "onLanguage:dockerfile",
+    "onLanguage:yaml"
+  ],
+  "main": "./out/dockerExtension",
+  "contributes": {
+    "snippets": [
+      {
+        "language": "dockerfile",
+        "path": "./snippets/dockerfile.json"
+      }
+    ]
+  },
+  "scripts": {
+    "vscode:prepublish": "tsc",
+    "compile": "node ./node_modules/vscode/bin/compile -watch -p ./"
+  },
+  "extensionDependencies": [
+     "vscode.yaml"
+  ],
+  "devDependencies": {
+    "vscode": "0.10.x"
+  }
 }